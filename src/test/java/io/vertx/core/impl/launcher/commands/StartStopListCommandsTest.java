--- conflicted
+++ resolved
@@ -84,11 +84,7 @@
     record();
 
     cli.dispatch(new String[]{"start", "run", HttpTestVerticle.class.getName(),
-<<<<<<< HEAD
-        "--launcher-class", Launcher.class.getName(), "--jvm-opts", "'-Dfoo=bar -Dbaz=bar'", "--redirect-output"});
-=======
         "--launcher-class", Launcher.class.getName(), "--jvm-opts=-Dfoo=bar -Dbaz=bar", "--redirect-output"});
->>>>>>> e247f99a
 
     waitForStartup();
     assertThat(output.toString()).contains("Starting vert.x application");
