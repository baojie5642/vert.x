/*
 *  Copyright (c) 2011-2015 The original author or authors
 *  ------------------------------------------------------
 *  All rights reserved. This program and the accompanying materials
 *  are made available under the terms of the Eclipse Public License v1.0
 *  and Apache License v2.0 which accompanies this distribution.
 *
 *       The Eclipse Public License is available at
 *       http://www.eclipse.org/legal/epl-v10.html
 *
 *       The Apache License v2.0 is available at
 *       http://www.opensource.org/licenses/apache2.0.php
 *
 *  You may elect to redistribute this code under either of these licenses.
 */

package io.vertx.core.impl.launcher.commands;


import io.vertx.core.cli.annotations.*;
import io.vertx.core.impl.launcher.CommandLineUtils;
import io.vertx.core.spi.launcher.DefaultCommand;

import java.io.File;
import java.io.IOException;
import java.util.ArrayList;
import java.util.Arrays;
import java.util.List;
import java.util.UUID;

/**
 * A command starting a vert.x application in the background.
 *
 * @author Clement Escoffier <clement@apache.org>
 */
@Name("start")
@Summary("Start a vert.x application in background")
@Description("Start a vert.x application as a background service. The application is identified with an id that can be set using the `vertx.id` option. If not set a random UUID is generated. The application can be stopped with the `stop` command.")
public class StartCommand extends DefaultCommand {

  private String id;
  private String launcher;
  private boolean redirect;
  private String jvmOptions;

  /**
   * Sets the "application id" that would be to stop the application and be lsited in the {@code list} command.
   *
   * @param id the id
   */
  @Option(longName = "vertx.id", shortName = "id", required = false, acceptValue = true)
  @Description("The id of the application, a random UUID by default")
  public void setApplicationId(String id) {
    this.id = id;
  }

  /**
   * Sets the Java Virtual Machine options to pass to the spwaned process. If not set, the JVM_OPTS environment
   * variable is used.
   *
   * @param options the jvm options
   */
  @Option(longName = "jvm-opts", required = false, acceptValue = true)
  @Description("Java Virtual Machine options to pass to the spawned process such as \"-Xmx1G -Xms256m " +
      "-XX:MaxPermSize=256m\". If not set the `JVM_OPTS` environment variable is used.")
  public void setJvmOptions(String options) {
    this.jvmOptions = options;
  }

  /**
   * A hidden option to set the launcher class.
   *
   * @param clazz the class
   */
  @Option(longName = "launcher-class")
  @Hidden
  public void setLauncherClass(String clazz) {
    this.launcher = clazz;
  }

  /**
   * Whether or not the created process error streams and output streams needs to be redirected to the launcher process.
   *
   * @param redirect {@code true} to enable redirection, {@code false} otherwise
   */
  @Option(longName = "redirect-output", flag = true)
  @Hidden
  public void setRedirect(boolean redirect) {
    this.redirect = redirect;
  }

<<<<<<< HEAD
=======

>>>>>>> e247f99a
  /**
   * Starts the application in background.
   */
  @Override
  public void run() {
    out.println("Starting vert.x application...");
    List<String> cmd = new ArrayList<>();
    ProcessBuilder builder = new ProcessBuilder();
    addJavaCommand(cmd);

    // Add the classpath to env.
    builder.environment().put("CLASSPATH", System.getProperty("java.class.path"));

    if (launcher != null) {
      ExecUtils.addArgument(cmd, launcher);
    } else if (isLaunchedAsFatJar()) {
      ExecUtils.addArgument(cmd, "-jar");
      ExecUtils.addArgument(cmd, CommandLineUtils.getJar());
    } else {
<<<<<<< HEAD
      // probably a `vertx` command line usage.
=======
      // probably a `vertx` command line usage, or in IDE.
>>>>>>> e247f99a
      ExecUtils.addArgument(cmd, CommandLineUtils.getFirstSegmentOfCommand());
      ExecUtils.addArgument(cmd, "run");
    }

    getArguments().stream().forEach(arg -> ExecUtils.addArgument(cmd, arg));

    try {
      builder.command(cmd);
      if (redirect) {
        builder.redirectError(ProcessBuilder.Redirect.INHERIT);
<<<<<<< HEAD
        builder.redirectInput(ProcessBuilder.Redirect.INHERIT);
=======
        builder.redirectOutput(ProcessBuilder.Redirect.INHERIT);
>>>>>>> e247f99a
      }
      builder.start();
      out.println(id);
    } catch (IOException e) {
      out.println("Cannot create vert.x application process");
      e.printStackTrace(out);
    }

  }

  private void addJavaCommand(List<String> cmd) {
    if (ExecUtils.isWindows()) {
      ExecUtils.addArgument(cmd, "cmd.exe");
      ExecUtils.addArgument(cmd, "/C");
      ExecUtils.addArgument(cmd, "start");
      ExecUtils.addArgument(cmd, "vertx.id - " + id);
      ExecUtils.addArgument(cmd, "/B");
    }
    ExecUtils.addArgument(cmd, getJava().getAbsolutePath());

    // Compute JVM Options
    if (jvmOptions == null) {
      String opts = System.getenv("JVM_OPTS");
      if (opts != null) {
        Arrays.stream(opts.split(" ")).forEach(s -> ExecUtils.addArgument(cmd, s));
      }
    } else {
      Arrays.stream(jvmOptions.split(" ")).forEach(s -> ExecUtils.addArgument(cmd, s));
    }
  }

  private File getJava() {
    File java;
    File home = new File(System.getProperty("java.home"));
    if (ExecUtils.isWindows()) {
      java = new File(home, "bin/java.exe");
    } else {
      java = new File(home, "bin/java");
    }

    if (!java.isFile()) {
      throw new IllegalStateException("Cannot find java executable - " + java.getAbsolutePath()
          + " does not exist");
    }
    return java;
  }

  private boolean isLaunchedAsFatJar() {
    return CommandLineUtils.getJar() != null;
  }

  private List<String> getArguments() {
    List<String> args = executionContext.commandLine().allArguments();
    // Add system properties passed as parameter
    if (systemProperties != null) {
      systemProperties.stream().map(entry -> "-D" + entry).forEach(args::add);
    }

    // Add id - it's important as it's the application mark.
    args.add("-Dvertx.id=" + getId());
    return args;
  }

  private String getId() {
    if (id == null) {
      id = UUID.randomUUID().toString();
    }
    return id;
  }
}<|MERGE_RESOLUTION|>--- conflicted
+++ resolved
@@ -89,10 +89,6 @@
     this.redirect = redirect;
   }
 
-<<<<<<< HEAD
-=======
-
->>>>>>> e247f99a
   /**
    * Starts the application in background.
    */
@@ -112,13 +108,8 @@
       ExecUtils.addArgument(cmd, "-jar");
       ExecUtils.addArgument(cmd, CommandLineUtils.getJar());
     } else {
-<<<<<<< HEAD
-      // probably a `vertx` command line usage.
-=======
       // probably a `vertx` command line usage, or in IDE.
->>>>>>> e247f99a
       ExecUtils.addArgument(cmd, CommandLineUtils.getFirstSegmentOfCommand());
-      ExecUtils.addArgument(cmd, "run");
     }
 
     getArguments().stream().forEach(arg -> ExecUtils.addArgument(cmd, arg));
@@ -127,11 +118,7 @@
       builder.command(cmd);
       if (redirect) {
         builder.redirectError(ProcessBuilder.Redirect.INHERIT);
-<<<<<<< HEAD
-        builder.redirectInput(ProcessBuilder.Redirect.INHERIT);
-=======
         builder.redirectOutput(ProcessBuilder.Redirect.INHERIT);
->>>>>>> e247f99a
       }
       builder.start();
       out.println(id);
